--- conflicted
+++ resolved
@@ -1,277 +1,273 @@
-import os
-import argparse
-import json
-import torch
-import torch.nn as nn
-import torch.nn.functional as F
-from torch.cuda.amp import autocast, GradScaler
-from torch.utils.data import DataLoader
-from tensorboardX import SummaryWriter
-from tqdm import tqdm
-import wandb
-
-from utils import AverageMeter
-from datasets.loader import PairLoader, CityScapesPairLoader
-from models import *
-
-
-parser = argparse.ArgumentParser()
-parser.add_argument('--model', default='dehazeformer-s', type=str, help='model name')
-parser.add_argument('--num_workers', default=16, type=int, help='number of workers')
-parser.add_argument('--no_autocast', action='store_false', default=True, help='disable autocast')
-parser.add_argument('--save_dir', default='./saved_models/', type=str, help='path to models saving')
-parser.add_argument('--ckpt', type=str, required=False, default=None, help='if resuming training, path to model checkpoint')
-parser.add_argument('--data_dir', default='./data/', type=str, help='path to dataset')
-parser.add_argument('--log_dir', default='./logs/', type=str, help='path to logs')
-parser.add_argument('--dataset', default='RESIDE-IN', type=str, help='dataset name')
-parser.add_argument('--config', default='configs/indoor/default.json', type=str, help='path to training config file')
-parser.add_argument('--gpu', default='0,1,2,3', type=str, help='GPUs used for training')
-
-# Wandb options
-parser.add_argument("--enable_wandb", action='store_true', default=False, help="Use Weights & Biases for logging")
-parser.add_argument("--wandb_team", type=str, default=None, help="Weights & Biases team name")
-parser.add_argument("--wandb_project", type=str, default=None, help="Weights & Biases project name")
-parser.add_argument("--wandb_run_name", type=str, default=None, help="Weights & Biases current run name")
-
-args = parser.parse_args()
-
-os.environ['CUDA_VISIBLE_DEVICES'] = args.gpu
-
-
-def train(train_loader, network, criterion, optimizer, scaler, epoch, wandb_run=None):
-	losses = AverageMeter()
-
-	torch.cuda.empty_cache()
-	
-	network.train()
-
-<<<<<<< HEAD
-	for i, batch in enumerate(tqdm(train_loader, desc=f'Training epoch {epoch}'), leave=False):
-=======
-	for i, batch in enumerate(train_loader):
->>>>>>> 1730f48b
-		source_img = batch['source'].cuda()
-		target_img = batch['target'].cuda()
-
-		with autocast(args.no_autocast):
-			output = network(source_img)
-			loss = criterion(output, target_img)
-
-		losses.update(loss.item())
-
-
-		optimizer.zero_grad()
-		scaler.scale(loss).backward()
-		scaler.step(optimizer)
-		scaler.update()
-
-		if wandb_run is not None:
-			wandb.log({
-				"train_loss": loss.item(),
-				"epoch": epoch
-			}, step=(epoch) * len(train_loader) + i)
-
-	return losses.avg
-
-
-def valid(val_loader, network, step, wandb_run=None):
-	PSNR = AverageMeter()
-
-	torch.cuda.empty_cache()
-
-	network.eval()
-
-	for i, batch in enumerate(tqdm(val_loader, desc='Validating', leave=False)):
-		source_img = batch['source'].cuda()
-		target_img = batch['target'].cuda()
-
-		with torch.no_grad():							# torch.no_grad() may cause warning
-			output = network(source_img).clamp_(-1, 1)		
-
-		mse_loss = F.mse_loss(output * 0.5 + 0.5, target_img * 0.5 + 0.5, reduction='none').mean((1, 2, 3))
-		psnr = 10 * torch.log10(1 / mse_loss).mean()
-		PSNR.update(psnr.item(), source_img.size(0))
-
-		if wandb_run is not None:
-			wandb.log({
-				"val_psnr": psnr.item()
-			}, step=step)
-
-	return PSNR.avg
-
-
-def get_wandb_run(args, settings, ckpt):
-	assert args.enable_wandb and args.wandb_project is not None and args.wandb_team is not None, \
-		"get_wandb_run was called, but not all required arguments were provided."
-
-	WANDB_TOKEN = os.getenv("WANDB_TOKEN")
-	assert WANDB_TOKEN, "WANDB_TOKEN environment variable not set. Please set it to your Weights & Biases API key."
-	wandb.login(key=WANDB_TOKEN, verify=True)
-
-	if args.wandb_run_name is None:
-		 wandb_run_name = "_".join([
-			args.model,
-			"ckpt-" + (ckpt or "scratch").split('/')[-1].split('.')[0],
-			f"batch-{settings['batch_size']}",
-			f"lr-{settings['lr']}-{settings['optimizer']}",
-			f"edge-{settings['edge_decay']}",
-			f"patch-{settings['patch_size']}",
-			f"batch-{settings['batch_size']}",
-			f"epochs-{settings['epochs']}",
-		 ])
-	else:
-		 wandb_run_name = args.wandb_run_name
-
-	run = wandb.init(
-		project=args.wandb_project,
-		entity=args.wandb_team,
-		name=wandb_run_name,
-		config=dict(**vars(args), **settings),
-	)
-	return run
-
-
-if __name__ == '__main__':
-	if not os.path.exists(args.config):
-		raise FileNotFoundError(f"Config file not found: {args.config}")
-	
-	with open(args.config, 'r') as f:
-		setting = json.load(f)
-
-	# Extract exp name from config path for logging and saving
-	exp_name = os.path.basename(os.path.dirname(args.config))
-
-	network = eval(args.model.replace('-', '_'))()
-	network = nn.DataParallel(network).cuda()
-
-	criterion = nn.L1Loss()
-
-	if setting['optimizer'] == 'adam':
-		optimizer = torch.optim.Adam(network.parameters(), lr=setting['lr'])
-	elif setting['optimizer'] == 'adamw':
-		optimizer = torch.optim.AdamW(network.parameters(), lr=setting['lr'])
-	else:
-		raise Exception("ERROR: unsupported optimizer") 
-
-	scheduler = torch.optim.lr_scheduler.CosineAnnealingLR(optimizer, T_max=setting['epochs'], eta_min=setting['lr'] * 1e-2)
-	scaler = GradScaler()
-	
-	if args.dataset == 'cityscapes_foggy':
-		train_dataset = CityScapesPairLoader(
-			data_dir=args.data_dir,
-			mode='train',
-			size=setting['patch_size'],
-			edge_decay=setting['edge_decay'],
-			only_h_flip=setting['only_h_flip']
-		)
-		val_dataset = CityScapesPairLoader(
-			data_dir=args.data_dir, 
-			mode=setting['valid_mode'], 
-			size=setting['patch_size']
-		)
-	else:
-		dataset_dir = os.path.join(args.data_dir, args.dataset)
-		train_dataset = PairLoader(
-			data_dir=dataset_dir,
-			sub_dir='train',
-			mode='train',
-			size=setting['patch_size'],
-			edge_decay=setting['edge_decay'],
-			only_h_flip=setting['only_h_flip']
-		)
-		val_dataset = PairLoader(
-			data_dir=dataset_dir,
-			sub_dir='test',
-			mode=setting['valid_mode'],
-			size=setting['patch_size']
-		)
-
-	train_loader = DataLoader(train_dataset,
-							  batch_size=setting['batch_size'],
-							  shuffle=True,
-							  num_workers=args.num_workers,
-							  persistent_workers=True,
-							  pin_memory=True,
-							  drop_last=True)
-	val_loader = DataLoader(val_dataset,
-							batch_size=setting['batch_size'],
-							num_workers=args.num_workers,
-							persistent_workers=True,
-							pin_memory=True)
-
-	save_dir = os.path.join(args.save_dir, exp_name)
-	os.makedirs(save_dir, exist_ok=True)
-
-	if args.enable_wandb:
-		wandb_run = get_wandb_run(args, setting, args.ckpt)
-	else:
-		wandb_run = None
-
-	if not args.ckpt:
-		print('==> Start training, current model name: ' + args.model)
-		# print(network)
-
-		writer = SummaryWriter(log_dir=os.path.join(args.log_dir, exp_name, args.model))
-
-		best_psnr = 0
-		for epoch in tqdm(range(setting['epochs'] + 1), desc=f"Training for {setting['epochs']} epochs"):
-			loss = train(train_loader, network, criterion, optimizer, scaler, epoch=epoch, wandb_run=wandb_run)
-
-			writer.add_scalar('train_loss', loss, epoch)
-
-			scheduler.step()
-
-			if epoch % setting['eval_freq'] == 0:
-				avg_psnr = valid(val_loader, network, step=(epoch + 1) * len(train_loader) - 1, wandb_run=wandb_run)
-				
-				writer.add_scalar('valid_psnr', avg_psnr, epoch)
-
-				if avg_psnr > best_psnr:
-					best_psnr = avg_psnr
-					torch.save({'state_dict': network.state_dict()},
-							os.path.join(save_dir, args.model+'.pth'))
-				
-				writer.add_scalar('best_psnr', best_psnr, epoch)
-
-	else:
-		print(f"==> Resuming training from checkpoint: {args.ckpt}")
-		checkpoint = torch.load(args.ckpt)
-
-		network.load_state_dict(checkpoint['state_dict'])
-
-		if 'optimizer' in checkpoint:
-			optimizer.load_state_dict(checkpoint['optimizer'])
-		if 'scheduler' in checkpoint:
-			scheduler.load_state_dict(checkpoint['scheduler'])
-		if 'scaler' in checkpoint:
-			scaler.load_state_dict(checkpoint['scaler'])
-		start_epoch = checkpoint.get('epoch', 0)
-
-		writer = SummaryWriter(log_dir=os.path.join(args.log_dir, exp_name, args.model))
-		best_psnr = checkpoint.get('best_psnr', 0)
-
-		for epoch in range(start_epoch, setting['epochs'] + 1):
-			print(f"==> Resuming training from epoch {epoch}")
-			loss = train(train_loader, network, criterion, optimizer, scaler)
-			writer.add_scalar('train_loss', loss, epoch)
-
-			scheduler.step()
-
-			if epoch % setting['eval_freq'] == 0:
-				avg_psnr = valid(val_loader, network)
-				writer.add_scalar('valid_psnr', avg_psnr, epoch)
-
-				if avg_psnr > best_psnr:
-					best_psnr = avg_psnr
-					torch.save({
-						'state_dict': network.state_dict(),
-						'optimizer': optimizer.state_dict(),
-						'scheduler': scheduler.state_dict(),
-						'scaler': scaler.state_dict(),
-						'epoch': epoch,
-						'best_psnr': best_psnr
-					}, os.path.join(save_dir, args.model + '.pth'))
-
-				writer.add_scalar('best_psnr', best_psnr, epoch)
-
-
+import os
+import argparse
+import json
+import torch
+import torch.nn as nn
+import torch.nn.functional as F
+from torch.cuda.amp import autocast, GradScaler
+from torch.utils.data import DataLoader
+from tensorboardX import SummaryWriter
+from tqdm import tqdm
+import wandb
+
+from utils import AverageMeter
+from datasets.loader import PairLoader, CityScapesPairLoader
+from models import *
+
+
+parser = argparse.ArgumentParser()
+parser.add_argument('--model', default='dehazeformer-s', type=str, help='model name')
+parser.add_argument('--num_workers', default=16, type=int, help='number of workers')
+parser.add_argument('--no_autocast', action='store_false', default=True, help='disable autocast')
+parser.add_argument('--save_dir', default='./saved_models/', type=str, help='path to models saving')
+parser.add_argument('--ckpt', type=str, required=False, default=None, help='if resuming training, path to model checkpoint')
+parser.add_argument('--data_dir', default='./data/', type=str, help='path to dataset')
+parser.add_argument('--log_dir', default='./logs/', type=str, help='path to logs')
+parser.add_argument('--dataset', default='RESIDE-IN', type=str, help='dataset name')
+parser.add_argument('--config', default='configs/indoor/default.json', type=str, help='path to training config file')
+parser.add_argument('--gpu', default='0,1,2,3', type=str, help='GPUs used for training')
+
+# Wandb options
+parser.add_argument("--enable_wandb", action='store_true', default=False, help="Use Weights & Biases for logging")
+parser.add_argument("--wandb_team", type=str, default=None, help="Weights & Biases team name")
+parser.add_argument("--wandb_project", type=str, default=None, help="Weights & Biases project name")
+parser.add_argument("--wandb_run_name", type=str, default=None, help="Weights & Biases current run name")
+
+args = parser.parse_args()
+
+os.environ['CUDA_VISIBLE_DEVICES'] = args.gpu
+
+
+def train(train_loader, network, criterion, optimizer, scaler, epoch, wandb_run=None):
+	losses = AverageMeter()
+
+	torch.cuda.empty_cache()
+	
+	network.train()
+
+	for i, batch in enumerate(tqdm(train_loader, desc=f'Training epoch {epoch}'), leave=False):
+		source_img = batch['source'].cuda()
+		target_img = batch['target'].cuda()
+
+		with autocast(args.no_autocast):
+			output = network(source_img)
+			loss = criterion(output, target_img)
+
+		losses.update(loss.item())
+
+
+		optimizer.zero_grad()
+		scaler.scale(loss).backward()
+		scaler.step(optimizer)
+		scaler.update()
+
+		if wandb_run is not None:
+			wandb.log({
+				"train_loss": loss.item(),
+				"epoch": epoch
+			}, step=(epoch) * len(train_loader) + i)
+
+	return losses.avg
+
+
+def valid(val_loader, network, step, wandb_run=None):
+	PSNR = AverageMeter()
+
+	torch.cuda.empty_cache()
+
+	network.eval()
+
+	for i, batch in enumerate(tqdm(val_loader, desc='Validating', leave=False)):
+		source_img = batch['source'].cuda()
+		target_img = batch['target'].cuda()
+
+		with torch.no_grad():							# torch.no_grad() may cause warning
+			output = network(source_img).clamp_(-1, 1)		
+
+		mse_loss = F.mse_loss(output * 0.5 + 0.5, target_img * 0.5 + 0.5, reduction='none').mean((1, 2, 3))
+		psnr = 10 * torch.log10(1 / mse_loss).mean()
+		PSNR.update(psnr.item(), source_img.size(0))
+
+		if wandb_run is not None:
+			wandb.log({
+				"val_psnr": psnr.item()
+			}, step=step)
+
+	return PSNR.avg
+
+
+def get_wandb_run(args, settings, ckpt):
+	assert args.enable_wandb and args.wandb_project is not None and args.wandb_team is not None, \
+		"get_wandb_run was called, but not all required arguments were provided."
+
+	WANDB_TOKEN = os.getenv("WANDB_TOKEN")
+	assert WANDB_TOKEN, "WANDB_TOKEN environment variable not set. Please set it to your Weights & Biases API key."
+	wandb.login(key=WANDB_TOKEN, verify=True)
+
+	if args.wandb_run_name is None:
+		 wandb_run_name = "_".join([
+			args.model,
+			"ckpt-" + (ckpt or "scratch").split('/')[-1].split('.')[0],
+			f"batch-{settings['batch_size']}",
+			f"lr-{settings['lr']}-{settings['optimizer']}",
+			f"edge-{settings['edge_decay']}",
+			f"patch-{settings['patch_size']}",
+			f"batch-{settings['batch_size']}",
+			f"epochs-{settings['epochs']}",
+		 ])
+	else:
+		 wandb_run_name = args.wandb_run_name
+
+	run = wandb.init(
+		project=args.wandb_project,
+		entity=args.wandb_team,
+		name=wandb_run_name,
+		config=dict(**vars(args), **settings),
+	)
+	return run
+
+
+if __name__ == '__main__':
+	if not os.path.exists(args.config):
+		raise FileNotFoundError(f"Config file not found: {args.config}")
+	
+	with open(args.config, 'r') as f:
+		setting = json.load(f)
+
+	# Extract exp name from config path for logging and saving
+	exp_name = os.path.basename(os.path.dirname(args.config))
+
+	network = eval(args.model.replace('-', '_'))()
+	network = nn.DataParallel(network).cuda()
+
+	criterion = nn.L1Loss()
+
+	if setting['optimizer'] == 'adam':
+		optimizer = torch.optim.Adam(network.parameters(), lr=setting['lr'])
+	elif setting['optimizer'] == 'adamw':
+		optimizer = torch.optim.AdamW(network.parameters(), lr=setting['lr'])
+	else:
+		raise Exception("ERROR: unsupported optimizer") 
+
+	scheduler = torch.optim.lr_scheduler.CosineAnnealingLR(optimizer, T_max=setting['epochs'], eta_min=setting['lr'] * 1e-2)
+	scaler = GradScaler()
+	
+	if args.dataset == 'cityscapes_foggy':
+		train_dataset = CityScapesPairLoader(
+			data_dir=args.data_dir,
+			mode='train',
+			size=setting['patch_size'],
+			edge_decay=setting['edge_decay'],
+			only_h_flip=setting['only_h_flip']
+		)
+		val_dataset = CityScapesPairLoader(
+			data_dir=args.data_dir, 
+			mode=setting['valid_mode'], 
+			size=setting['patch_size']
+		)
+	else:
+		dataset_dir = os.path.join(args.data_dir, args.dataset)
+		train_dataset = PairLoader(
+			data_dir=dataset_dir,
+			sub_dir='train',
+			mode='train',
+			size=setting['patch_size'],
+			edge_decay=setting['edge_decay'],
+			only_h_flip=setting['only_h_flip']
+		)
+		val_dataset = PairLoader(
+			data_dir=dataset_dir,
+			sub_dir='test',
+			mode=setting['valid_mode'],
+			size=setting['patch_size']
+		)
+
+	train_loader = DataLoader(train_dataset,
+							  batch_size=setting['batch_size'],
+							  shuffle=True,
+							  num_workers=args.num_workers,
+							  persistent_workers=True,
+							  pin_memory=True,
+							  drop_last=True)
+	val_loader = DataLoader(val_dataset,
+							batch_size=setting['batch_size'],
+							num_workers=args.num_workers,
+							persistent_workers=True,
+							pin_memory=True)
+
+	save_dir = os.path.join(args.save_dir, exp_name)
+	os.makedirs(save_dir, exist_ok=True)
+
+	if args.enable_wandb:
+		wandb_run = get_wandb_run(args, setting, args.ckpt)
+	else:
+		wandb_run = None
+
+	if not args.ckpt:
+		print('==> Start training, current model name: ' + args.model)
+		# print(network)
+
+		writer = SummaryWriter(log_dir=os.path.join(args.log_dir, exp_name, args.model))
+
+		best_psnr = 0
+		for epoch in tqdm(range(setting['epochs'] + 1), desc=f"Training for {setting['epochs']} epochs"):
+			loss = train(train_loader, network, criterion, optimizer, scaler, epoch=epoch, wandb_run=wandb_run)
+
+			writer.add_scalar('train_loss', loss, epoch)
+
+			scheduler.step()
+
+			if epoch % setting['eval_freq'] == 0:
+				avg_psnr = valid(val_loader, network, step=(epoch + 1) * len(train_loader) - 1, wandb_run=wandb_run)
+				
+				writer.add_scalar('valid_psnr', avg_psnr, epoch)
+
+				if avg_psnr > best_psnr:
+					best_psnr = avg_psnr
+					torch.save({'state_dict': network.state_dict()},
+							os.path.join(save_dir, args.model+'.pth'))
+				
+				writer.add_scalar('best_psnr', best_psnr, epoch)
+
+	else:
+		print(f"==> Resuming training from checkpoint: {args.ckpt}")
+		checkpoint = torch.load(args.ckpt)
+
+		network.load_state_dict(checkpoint['state_dict'])
+
+		if 'optimizer' in checkpoint:
+			optimizer.load_state_dict(checkpoint['optimizer'])
+		if 'scheduler' in checkpoint:
+			scheduler.load_state_dict(checkpoint['scheduler'])
+		if 'scaler' in checkpoint:
+			scaler.load_state_dict(checkpoint['scaler'])
+		start_epoch = checkpoint.get('epoch', 0)
+
+		writer = SummaryWriter(log_dir=os.path.join(args.log_dir, exp_name, args.model))
+		best_psnr = checkpoint.get('best_psnr', 0)
+
+		for epoch in range(start_epoch, setting['epochs'] + 1):
+			print(f"==> Resuming training from epoch {epoch}")
+			loss = train(train_loader, network, criterion, optimizer, scaler)
+			writer.add_scalar('train_loss', loss, epoch)
+
+			scheduler.step()
+
+			if epoch % setting['eval_freq'] == 0:
+				avg_psnr = valid(val_loader, network)
+				writer.add_scalar('valid_psnr', avg_psnr, epoch)
+
+				if avg_psnr > best_psnr:
+					best_psnr = avg_psnr
+					torch.save({
+						'state_dict': network.state_dict(),
+						'optimizer': optimizer.state_dict(),
+						'scheduler': scheduler.state_dict(),
+						'scaler': scaler.state_dict(),
+						'epoch': epoch,
+						'best_psnr': best_psnr
+					}, os.path.join(save_dir, args.model + '.pth'))
+
+				writer.add_scalar('best_psnr', best_psnr, epoch)
+
+